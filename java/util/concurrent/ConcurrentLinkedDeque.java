/*
 * ORACLE PROPRIETARY/CONFIDENTIAL. Use is subject to license terms.
 *
 *
 *
 *
 *
 *
 *
 *
 *
 *
 *
 *
 *
 *
 *
 *
 *
 *
 *
 *
 */

/*
 *
 *
 *
 *
 *
 * Written by Doug Lea and Martin Buchholz with assistance from members of
 * JCP JSR-166 Expert Group and released to the public domain, as explained
 * at http://creativecommons.org/publicdomain/zero/1.0/
 */

package java.util.concurrent;

import java.util.AbstractCollection;
import java.util.ArrayList;
import java.util.Collection;
import java.util.Deque;
import java.util.Iterator;
import java.util.NoSuchElementException;
import java.util.Queue;
import java.util.Spliterator;
import java.util.Spliterators;
import java.util.function.Consumer;

/**
 * An unbounded concurrent {@linkplain Deque deque} based on linked nodes.
 * Concurrent insertion, removal, and access operations execute safely
 * across multiple threads.
 * A {@code ConcurrentLinkedDeque} is an appropriate choice when
 * many threads will share access to a common collection.
 * Like most other concurrent collection implementations, this class
 * does not permit the use of {@code null} elements.
 *
 * <p>Iterators and spliterators are
 * <a href="package-summary.html#Weakly"><i>weakly consistent</i></a>.
 *
 * <p>Beware that, unlike in most collections, the {@code size} method
 * is <em>NOT</em> a constant-time operation. Because of the
 * asynchronous nature of these deques, determining the current number
 * of elements requires a traversal of the elements, and so may report
 * inaccurate results if this collection is modified during traversal.
 * Additionally, the bulk operations {@code addAll},
 * {@code removeAll}, {@code retainAll}, {@code containsAll},
 * {@code equals}, and {@code toArray} are <em>not</em> guaranteed
 * to be performed atomically. For example, an iterator operating
 * concurrently with an {@code addAll} operation might view only some
 * of the added elements.
 *
 * <p>This class and its iterator implement all of the <em>optional</em>
 * methods of the {@link Deque} and {@link Iterator} interfaces.
 *
 * <p>Memory consistency effects: As with other concurrent collections,
 * actions in a thread prior to placing an object into a
 * {@code ConcurrentLinkedDeque}
 * <a href="package-summary.html#MemoryVisibility"><i>happen-before</i></a>
 * actions subsequent to the access or removal of that element from
 * the {@code ConcurrentLinkedDeque} in another thread.
 *
 * <p>This class is a member of the
 * <a href="{@docRoot}/../technotes/guides/collections/index.html">
 * Java Collections Framework</a>.
 *
 * @since 1.7
 * @author Doug Lea
 * @author Martin Buchholz
 * @param <E> the type of elements held in this collection
 *
 *           无数量限制，迭代器是弱一致性
 *           addAll，removeAll，retainAll，containsAll，equals和toArray不能保证以原子方式执行
 */
public class ConcurrentLinkedDeque<E>
    extends AbstractCollection<E>
    implements Deque<E>, java.io.Serializable {

    /*
     * This is an implementation of a concurrent lock-free deque
     * supporting interior removes but not interior insertions, as
     * required to support the entire Deque interface.
     *
     * We extend the techniques developed for ConcurrentLinkedQueue and
     * LinkedTransferQueue (see the internal docs for those classes).
     * Understanding the ConcurrentLinkedQueue implementation is a
     * prerequisite for understanding the implementation of this class.
     *
     * The data structure is a symmetrical doubly-linked "GC-robust"
     * linked list of nodes.  We minimize the number of volatile writes
     * using two techniques: advancing multiple hops with a single CAS
     * and mixing volatile and non-volatile writes of the same memory
     * locations.
     *
     * A node contains the expected E ("item") and links to predecessor
     * ("prev") and successor ("next") nodes:
     *
     * class Node<E> { volatile Node<E> prev, next; volatile E item; }
     *
     * A node p is considered "live" if it contains a non-null item
     * (p.item != null).  When an item is CASed to null, the item is
     * atomically logically deleted from the collection.
     *
     * At any time, there is precisely one "first" node with a null
     * prev reference that terminates any chain of prev references
     * starting at a live node.  Similarly there is precisely one
     * "last" node terminating any chain of next references starting at
     * a live node.  The "first" and "last" nodes may or may not be live.
     * The "first" and "last" nodes are always mutually reachable.
     *
     * A new element is added atomically by CASing the null prev or
     * next reference in the first or last node to a fresh node
     * containing the element.  The element's node atomically becomes
     * "live" at that point.
     *
     * A node is considered "active" if it is a live node, or the
     * first or last node.  Active nodes cannot be unlinked.
     *
     * A "self-link" is a next or prev reference that is the same node:
     *   p.prev == p  or  p.next == p
     * Self-links are used in the node unlinking process.  Active nodes
     * never have self-links.
     *
     * A node p is active if and only if:
     *
     * p.item != null ||
     * (p.prev == null && p.next != p) ||
     * (p.next == null && p.prev != p)
     *
     * The deque object has two node references, "head" and "tail".
     * The head and tail are only approximations to the first and last
     * nodes of the deque.  The first node can always be found by
     * following prev pointers from head; likewise for tail.  However,
     * it is permissible for head and tail to be referring to deleted
     * nodes that have been unlinked and so may not be reachable from
     * any live node.
     *
     * There are 3 stages of node deletion;
     * "logical deletion", "unlinking", and "gc-unlinking".
     *
     * 1. "logical deletion" by CASing item to null atomically removes
     * the element from the collection, and makes the containing node
     * eligible for unlinking.
     *
     * 2. "unlinking" makes a deleted node unreachable from active
     * nodes, and thus eventually reclaimable by GC.  Unlinked nodes
     * may remain reachable indefinitely from an iterator.
     *
     * Physical node unlinking is merely an optimization (albeit a
     * critical one), and so can be performed at our convenience.  At
     * any time, the set of live nodes maintained by prev and next
     * links are identical, that is, the live nodes found via next
     * links from the first node is equal to the elements found via
     * prev links from the last node.  However, this is not true for
     * nodes that have already been logically deleted - such nodes may
     * be reachable in one direction only.
     *
     * 3. "gc-unlinking" takes unlinking further by making active
     * nodes unreachable from deleted nodes, making it easier for the
     * GC to reclaim future deleted nodes.  This step makes the data
     * structure "gc-robust", as first described in detail by Boehm
     * (http://portal.acm.org/citation.cfm?doid=503272.503282).
     *
     * GC-unlinked nodes may remain reachable indefinitely from an
     * iterator, but unlike unlinked nodes, are never reachable from
     * head or tail.
     *
     * Making the data structure GC-robust will eliminate the risk of
     * unbounded memory retention with conservative GCs and is likely
     * to improve performance with generational GCs.
     *
     * When a node is dequeued at either end, e.g. via poll(), we would
     * like to break any references from the node to active nodes.  We
     * develop further the use of self-links that was very effective in
     * other concurrent collection classes.  The idea is to replace
     * prev and next pointers with special values that are interpreted
     * to mean off-the-list-at-one-end.  These are approximations, but
     * good enough to preserve the properties we want in our
     * traversals, e.g. we guarantee that a traversal will never visit
     * the same element twice, but we don't guarantee whether a
     * traversal that runs out of elements will be able to see more
     * elements later after enqueues at that end.  Doing gc-unlinking
     * safely is particularly tricky, since any node can be in use
     * indefinitely (for example by an iterator).  We must ensure that
     * the nodes pointed at by head/tail never get gc-unlinked, since
     * head/tail are needed to get "back on track" by other nodes that
     * are gc-unlinked.  gc-unlinking accounts for much of the
     * implementation complexity.
     *
     * Since neither unlinking nor gc-unlinking are necessary for
     * correctness, there are many implementation choices regarding
     * frequency (eagerness) of these operations.  Since volatile
     * reads are likely to be much cheaper than CASes, saving CASes by
     * unlinking multiple adjacent nodes at a time may be a win.
     * gc-unlinking can be performed rarely and still be effective,
     * since it is most important that long chains of deleted nodes
     * are occasionally broken.
     *
     * The actual representation we use is that p.next == p means to
     * goto the first node (which in turn is reached by following prev
     * pointers from head), and p.next == null && p.prev == p means
     * that the iteration is at an end and that p is a (static final)
     * dummy node, NEXT_TERMINATOR, and not the last active node.
     * Finishing the iteration when encountering such a TERMINATOR is
     * good enough for read-only traversals, so such traversals can use
     * p.next == null as the termination condition.  When we need to
     * find the last (active) node, for enqueueing a new node, we need
     * to check whether we have reached a TERMINATOR node; if so,
     * restart traversal from tail.
     *
     * The implementation is completely directionally symmetrical,
     * except that most public methods that iterate through the list
     * follow next pointers ("forward" direction).
     *
     * We believe (without full proof) that all single-element deque
     * operations (e.g., addFirst, peekLast, pollLast) are linearizable
     * (see Herlihy and Shavit's book).  However, some combinations of
     * operations are known not to be linearizable.  In particular,
     * when an addFirst(A) is racing with pollFirst() removing B, it is
     * possible for an observer iterating over the elements to observe
     * A B C and subsequently observe A C, even though no interior
     * removes are ever performed.  Nevertheless, iterators behave
     * reasonably, providing the "weakly consistent" guarantees.
     *
     * Empirically, microbenchmarks suggest that this class adds about
     * 40% overhead relative to ConcurrentLinkedQueue, which feels as
     * good as we can hope for.
     */

    private static final long serialVersionUID = 876323262645176354L;

    /**
     * A node from which the first node on list (that is, the unique node p
     * with p.prev == null && p.next != p) can be reached in O(1) time.
     * Invariants:
     * - the first node is always O(1) reachable from head via prev links
     * - all live nodes are reachable from the first node via succ()
     * - head != null
     * - (tmp = head).next != tmp || tmp != head
     * - head is never gc-unlinked (but may be unlinked)
     * Non-invariants:
     * - head.item may or may not be null
     * - head may not be reachable from the first or last node, or from tail
     */
    private transient volatile Node<E> head;

    /**
     * A node from which the last node on list (that is, the unique node p
     * with p.next == null && p.prev != p) can be reached in O(1) time.
     * Invariants:
     * - the last node is always O(1) reachable from tail via next links
     * - all live nodes are reachable from the last node via pred()
     * - tail != null
     * - tail is never gc-unlinked (but may be unlinked)
     * Non-invariants:
     * - tail.item may or may not be null
     * - tail may not be reachable from the first or last node, or from head
     */
    private transient volatile Node<E> tail;

    private static final Node<Object> PREV_TERMINATOR, NEXT_TERMINATOR;

    @SuppressWarnings("unchecked")
    Node<E> prevTerminator() {
        return (Node<E>) PREV_TERMINATOR;
    }

    @SuppressWarnings("unchecked")
    Node<E> nextTerminator() {
        return (Node<E>) NEXT_TERMINATOR;
    }

    static final class Node<E> {
        volatile Node<E> prev;
        volatile E item;
        volatile Node<E> next;

        Node() {  // default constructor for NEXT_TERMINATOR, PREV_TERMINATOR
        }

        /**
         * Constructs a new node.  Uses relaxed write because item can
         * only be seen after publication via casNext or casPrev.
         */
        Node(E item) {
            UNSAFE.putObject(this, itemOffset, item);
        }

        boolean casItem(E cmp, E val) {
            return UNSAFE.compareAndSwapObject(this, itemOffset, cmp, val);
        }

        void lazySetNext(Node<E> val) {
            UNSAFE.putOrderedObject(this, nextOffset, val);
        }

        boolean casNext(Node<E> cmp, Node<E> val) {
            return UNSAFE.compareAndSwapObject(this, nextOffset, cmp, val);
        }

        void lazySetPrev(Node<E> val) {
            UNSAFE.putOrderedObject(this, prevOffset, val);
        }

        boolean casPrev(Node<E> cmp, Node<E> val) {
            return UNSAFE.compareAndSwapObject(this, prevOffset, cmp, val);
        }

        // Unsafe mechanics

        private static final sun.misc.Unsafe UNSAFE;
        private static final long prevOffset;
        private static final long itemOffset;
        private static final long nextOffset;

        static {
            try {
                UNSAFE = sun.misc.Unsafe.getUnsafe();
                Class<?> k = Node.class;
                prevOffset = UNSAFE.objectFieldOffset
                    (k.getDeclaredField("prev"));
                itemOffset = UNSAFE.objectFieldOffset
                    (k.getDeclaredField("item"));
                nextOffset = UNSAFE.objectFieldOffset
                    (k.getDeclaredField("next"));
            } catch (Exception e) {
                throw new Error(e);
            }
        }
    }

    /**
     * Links e as first element.
     */
    private void linkFirst(E e) {
        checkNotNull(e);
        final Node<E> newNode = new Node<E>(e);

        restartFromHead:
        for (;;)
            for (Node<E> h = head, p = h, q;;) {
                if ((q = p.prev) != null &&
                    (q = (p = q).prev) != null)/**head 的prev*1，prev*2不为null   这一部分的逻辑是判断head之前是否有节点，如果有则表示这个head不是头结点，去U型你找头结点用p表示，但是值寻找到prev*2 */
                    // Check for head updates every other hop.
                    // If p == q, we are sure to follow head instead.
<<<<<<< HEAD
                    p = (h != (h = head)) ? h : q;/**h！=head说明head变了，可能又插入了，也可能出队列了，所以用新的head*/
                else if (p.next == p) /**p被删除*/// PREV_TERMINATOR
=======
                    p = (h != (h = head)) ? h : q;/**如果此时其他线程插入了，更新head，为prev*2 ？？？为什么只判断到prev*2 */ //todo
                else if (p.next == p) /** head->next=head */// PREV_TERMINATOR/
>>>>>>> db6ffb3f
                    continue restartFromHead;
                else {/** head->next!=head 且head->prev==null*/
                    // p is first node
                    newNode.lazySetNext(p); // CAS piggyback
                    if (p.casPrev(null, newNode)) {/**相当于成功获取锁，如果为false表示他之前还有节点，上面判断到prev*n随意，反正这个没有通过，会重复找头结点*/
                        // Successful CAS is the linearization point
                        // for e to become an element of this deque,
                        // and for newNode to become "live".
                        if (p != h) // hop two nodes at a time
                            casHead(h, newNode); /**失败了也对插入没有问题，因为之间和连接关系已经处理完了*/ // Failure is OK.
                        return;
                    }
                    // Lost CAS race to another thread; re-read prev
                }
            }
    }

    /**
     * Links e as last element.
     */
    private void linkLast(E e) {
        checkNotNull(e);
        final Node<E> newNode = new Node<E>(e);

        restartFromTail:
        for (;;)
            for (Node<E> t = tail, p = t, q;;) {
                if ((q = p.next) != null &&
                    (q = (p = q).next) != null)
                    // Check for tail updates every other hop.
                    // If p == q, we are sure to follow tail instead.
                    p = (t != (t = tail)) ? t : q;
                else if (p.prev == p) // NEXT_TERMINATOR
                    continue restartFromTail;
                else {
                    // p is last node
                    newNode.lazySetPrev(p); // CAS piggyback
                    if (p.casNext(null, newNode)) {
                        // Successful CAS is the linearization point
                        // for e to become an element of this deque,
                        // and for newNode to become "live".
                        if (p != t) // hop two nodes at a time
                            casTail(t, newNode);  // Failure is OK.
                        return;
                    }
                    // Lost CAS race to another thread; re-read next
                }
            }
    }

    private static final int HOPS = 2;

    /**
     * Unlinks non-null node x.
     */
    void unlink(Node<E> x) {
        // assert x != null;
        // assert x.item == null;
        // assert x != PREV_TERMINATOR;
        // assert x != NEXT_TERMINATOR;

        final Node<E> prev = x.prev;
        final Node<E> next = x.next;
        if (prev == null) {
            unlinkFirst(x, next);
        } else if (next == null) {
            unlinkLast(x, prev);
        } else {
            // Unlink interior node.
            //
            // This is the common case, since a series of polls at the
            // same end will be "interior" removes, except perhaps for
            // the first one, since end nodes cannot be unlinked.
            //
            // At any time, all active nodes are mutually reachable by
            // following a sequence of either next or prev pointers.
            //
            // Our strategy is to find the unique active predecessor
            // and successor of x.  Try to fix up their links so that
            // they point to each other, leaving x unreachable from
            // active nodes.  If successful, and if x has no live
            // predecessor/successor, we additionally try to gc-unlink,
            // leaving active nodes unreachable from x, by rechecking
            // that the status of predecessor and successor are
            // unchanged and ensuring that x is not reachable from
            // tail/head, before setting x's prev/next links to their
            // logical approximate replacements, self/TERMINATOR.
            Node<E> activePred, activeSucc;
            boolean isFirst, isLast;
            int hops = 1;

            // Find active predecessor
            for (Node<E> p = prev; ; ++hops) {
                if (p.item != null) {
                    activePred = p;
                    isFirst = false;
                    break;
                }
                Node<E> q = p.prev;
                if (q == null) {
                    if (p.next == p)
                        return;
                    activePred = p;
                    isFirst = true;
                    break;
                }
                else if (p == q)
                    return;
                else
                    p = q;
            }

            // Find active successor
            for (Node<E> p = next; ; ++hops) {
                if (p.item != null) {
                    activeSucc = p;
                    isLast = false;
                    break;
                }
                Node<E> q = p.next;
                if (q == null) {
                    if (p.prev == p)
                        return;
                    activeSucc = p;
                    isLast = true;
                    break;
                }
                else if (p == q)
                    return;
                else
                    p = q;
            }

            // TODO: better HOP heuristics
            if (hops < HOPS
                // always squeeze out interior deleted nodes
                && (isFirst | isLast))
                return;

            // Squeeze out deleted nodes between activePred and
            // activeSucc, including x.
            skipDeletedSuccessors(activePred);
            skipDeletedPredecessors(activeSucc);

            // Try to gc-unlink, if possible
            if ((isFirst | isLast) &&

                // Recheck expected state of predecessor and successor
                (activePred.next == activeSucc) &&
                (activeSucc.prev == activePred) &&
                (isFirst ? activePred.prev == null : activePred.item != null) &&
                (isLast  ? activeSucc.next == null : activeSucc.item != null)) {

                updateHead(); // Ensure x is not reachable from head
                updateTail(); // Ensure x is not reachable from tail

                // Finally, actually gc-unlink
                x.lazySetPrev(isFirst ? prevTerminator() : x);
                x.lazySetNext(isLast  ? nextTerminator() : x);
            }
        }
    }

    /**
     * Unlinks non-null first node.
     */
    private void unlinkFirst(Node<E> first, Node<E> next) {
        // assert first != null;
        // assert next != null;
        // assert first.item == null;
        for (Node<E> o = null, p = next, q;;) {
            if (p.item != null || (q = p.next) == null) {
                if (o != null && p.prev != p && first.casNext(next, p)) {
                    skipDeletedPredecessors(p);
                    if (first.prev == null &&
                        (p.next == null || p.item != null) &&
                        p.prev == first) {

                        updateHead(); // Ensure o is not reachable from head
                        updateTail(); // Ensure o is not reachable from tail

                        // Finally, actually gc-unlink
                        o.lazySetNext(o);
                        o.lazySetPrev(prevTerminator());
                    }
                }
                return;
            }
<<<<<<< HEAD
            else if (p == q)/**first被删除或者first.item=null，即队列为空*/
=======
            else if (p == q)/**next->next=next*/
>>>>>>> db6ffb3f
                return;
            else {/**q。next不等于null*/
                o = p;
                p = q;
            }
        }
    }

    /**
     * Unlinks non-null last node.
     */
    private void unlinkLast(Node<E> last, Node<E> prev) {
        // assert last != null;
        // assert prev != null;
        // assert last.item == null;
        for (Node<E> o = null, p = prev, q;;) {
            if (p.item != null || (q = p.prev) == null) {
                if (o != null && p.next != p && last.casPrev(prev, p)) {
                    skipDeletedSuccessors(p);
                    if (last.next == null &&
                        (p.prev == null || p.item != null) &&
                        p.next == last) {

                        updateHead(); // Ensure o is not reachable from head
                        updateTail(); // Ensure o is not reachable from tail

                        // Finally, actually gc-unlink
                        o.lazySetPrev(o);
                        o.lazySetNext(nextTerminator());
                    }
                }
                return;
            }
            else if (p == q)
                return;
            else {
                o = p;
                p = q;
            }
        }
    }

    /**
     * Guarantees that any node which was unlinked before a call to
     * this method will be unreachable from head after it returns.
     * Does not guarantee to eliminate slack, only that head will
     * point to a node that was active while this method was running.
     */
    private final void updateHead() {
        // Either head already points to an active node, or we keep
        // trying to cas it to the first node until it does.
        Node<E> h, p, q;
        restartFromHead:
        while ((h = head).item == null && (p = h.prev) != null) {
            for (;;) {
                if ((q = p.prev) == null ||
                    (q = (p = q).prev) == null) {
                    // It is possible that p is PREV_TERMINATOR,
                    // but if so, the CAS is guaranteed to fail.
                    if (casHead(h, p))
                        return;
                    else
                        continue restartFromHead;
                }
                else if (h != head)
                    continue restartFromHead;
                else
                    p = q;
            }
        }
    }

    /**
     * Guarantees that any node which was unlinked before a call to
     * this method will be unreachable from tail after it returns.
     * Does not guarantee to eliminate slack, only that tail will
     * point to a node that was active while this method was running.
     */
    private final void updateTail() {
        // Either tail already points to an active node, or we keep
        // trying to cas it to the last node until it does.
        Node<E> t, p, q;
        restartFromTail:
        while ((t = tail).item == null && (p = t.next) != null) {
            for (;;) {
                if ((q = p.next) == null ||
                    (q = (p = q).next) == null) {
                    // It is possible that p is NEXT_TERMINATOR,
                    // but if so, the CAS is guaranteed to fail.
                    if (casTail(t, p))
                        return;
                    else
                        continue restartFromTail;
                }
                else if (t != tail)
                    continue restartFromTail;
                else
                    p = q;
            }
        }
    }

    private void skipDeletedPredecessors(Node<E> x) {
        whileActive:
        do {
            Node<E> prev = x.prev;
            // assert prev != null;
            // assert x != NEXT_TERMINATOR;
            // assert x != PREV_TERMINATOR;
            Node<E> p = prev;
            findActive:
            for (;;) {
                if (p.item != null)
                    break findActive;
                Node<E> q = p.prev;
                if (q == null) {
                    if (p.next == p)
                        continue whileActive;
                    break findActive;
                }
                else if (p == q)
                    continue whileActive;
                else
                    p = q;
            }

            // found active CAS target
            if (prev == p || x.casPrev(prev, p))
                return;

        } while (x.item != null || x.next == null);
    }

    private void skipDeletedSuccessors(Node<E> x) {
        whileActive:
        do {
            Node<E> next = x.next;
            // assert next != null;
            // assert x != NEXT_TERMINATOR;
            // assert x != PREV_TERMINATOR;
            Node<E> p = next;
            findActive:
            for (;;) {
                if (p.item != null)
                    break findActive;
                Node<E> q = p.next;
                if (q == null) {
                    if (p.prev == p)
                        continue whileActive;
                    break findActive;
                }
                else if (p == q)
                    continue whileActive;
                else
                    p = q;
            }

            // found active CAS target
            if (next == p || x.casNext(next, p))
                return;

        } while (x.item != null || x.prev == null);
    }

    /**
     * Returns the successor of p, or the first node if p.next has been
     * linked to self, which will only be true if traversing with a
     * stale pointer that is now off the list.
     */
    final Node<E> succ(Node<E> p) {
        // TODO: should we skip deleted nodes here?
        Node<E> q = p.next;
        return (p == q) ? first() : q;
    }

    /**
     * Returns the predecessor of p, or the last node if p.prev has been
     * linked to self, which will only be true if traversing with a
     * stale pointer that is now off the list.
     */
    final Node<E> pred(Node<E> p) {
        Node<E> q = p.prev;
        return (p == q) ? last() : q;
    }

    /**
     * Returns the first node, the unique node p for which:
     *     p.prev == null && p.next != p
     * The returned node may or may not be logically deleted.
     * Guarantees that head is set to the returned node.
     */
    Node<E> first() {
        restartFromHead:
        for (;;)
            for (Node<E> h = head, p = h, q;;) {
                if ((q = p.prev) != null &&
                    (q = (p = q).prev) != null)
                    // Check for head updates every other hop.
                    // If p == q, we are sure to follow head instead.
                    p = (h != (h = head)) ? h : q;
                else if (p == h
                         // It is possible that p is PREV_TERMINATOR,
                         // but if so, the CAS is guaranteed to fail.
                         || casHead(h, p))
                    return p;
                else
                    continue restartFromHead;
            }
    }

    /**
     * Returns the last node, the unique node p for which:
     *     p.next == null && p.prev != p
     * The returned node may or may not be logically deleted.
     * Guarantees that tail is set to the returned node.
     */
    Node<E> last() {
        restartFromTail:
        for (;;)
            for (Node<E> t = tail, p = t, q;;) {
                if ((q = p.next) != null &&
                    (q = (p = q).next) != null)
                    // Check for tail updates every other hop.
                    // If p == q, we are sure to follow tail instead.
                    p = (t != (t = tail)) ? t : q;
                else if (p == t
                         // It is possible that p is NEXT_TERMINATOR,
                         // but if so, the CAS is guaranteed to fail.
                         || casTail(t, p))
                    return p;
                else
                    continue restartFromTail;
            }
    }

    // Minor convenience utilities

    /**
     * Throws NullPointerException if argument is null.
     *
     * @param v the element
     */
    private static void checkNotNull(Object v) {
        if (v == null)
            throw new NullPointerException();
    }

    /**
     * Returns element unless it is null, in which case throws
     * NoSuchElementException.
     *
     * @param v the element
     * @return the element
     */
    private E screenNullResult(E v) {
        if (v == null)
            throw new NoSuchElementException();
        return v;
    }

    /**
     * Creates an array list and fills it with elements of this list.
     * Used by toArray.
     *
     * @return the array list
     */
    private ArrayList<E> toArrayList() {
        ArrayList<E> list = new ArrayList<E>();
        for (Node<E> p = first(); p != null; p = succ(p)) {
            E item = p.item;
            if (item != null)
                list.add(item);
        }
        return list;
    }

    /**
     * Constructs an empty deque.
     */
    public ConcurrentLinkedDeque() {
        head = tail = new Node<E>(null);
    }

    /**
     * Constructs a deque initially containing the elements of
     * the given collection, added in traversal order of the
     * collection's iterator.
     *
     * @param c the collection of elements to initially contain
     * @throws NullPointerException if the specified collection or any
     *         of its elements are null
     */
    public ConcurrentLinkedDeque(Collection<? extends E> c) {
        // Copy c into a private chain of Nodes
        Node<E> h = null, t = null;
        for (E e : c) {
            checkNotNull(e);
            Node<E> newNode = new Node<E>(e);
            if (h == null)
                h = t = newNode;
            else {
                t.lazySetNext(newNode);
                newNode.lazySetPrev(t);
                t = newNode;
            }
        }
        initHeadTail(h, t);
    }

    /**
     * Initializes head and tail, ensuring invariants hold.
     */
    private void initHeadTail(Node<E> h, Node<E> t) {
        if (h == t) {
            if (h == null)
                h = t = new Node<E>(null);
            else {
                // Avoid edge case of a single Node with non-null item.
                Node<E> newNode = new Node<E>(null);
                t.lazySetNext(newNode);
                newNode.lazySetPrev(t);
                t = newNode;
            }
        }
        head = h;
        tail = t;
    }

    /**
     * Inserts the specified element at the front of this deque.
     * As the deque is unbounded, this method will never throw
     * {@link IllegalStateException}.
     *
     * @throws NullPointerException if the specified element is null
     */
    public void addFirst(E e) {
        linkFirst(e);
    }

    /**
     * Inserts the specified element at the end of this deque.
     * As the deque is unbounded, this method will never throw
     * {@link IllegalStateException}.
     *
     * <p>This method is equivalent to {@link #add}.
     *
     * @throws NullPointerException if the specified element is null
     */
    public void addLast(E e) {
        linkLast(e);
    }

    /**
     * Inserts the specified element at the front of this deque.
     * As the deque is unbounded, this method will never return {@code false}.
     *
     * @return {@code true} (as specified by {@link Deque#offerFirst})
     * @throws NullPointerException if the specified element is null
     */
    public boolean offerFirst(E e) {
        linkFirst(e);
        return true;
    }

    /**
     * Inserts the specified element at the end of this deque.
     * As the deque is unbounded, this method will never return {@code false}.
     *
     * <p>This method is equivalent to {@link #add}.
     *
     * @return {@code true} (as specified by {@link Deque#offerLast})
     * @throws NullPointerException if the specified element is null
     */
    public boolean offerLast(E e) {
        linkLast(e);
        return true;
    }

    public E peekFirst() {
        for (Node<E> p = first(); p != null; p = succ(p)) {
            E item = p.item;
            if (item != null)
                return item;
        }
        return null;
    }

    public E peekLast() {
        for (Node<E> p = last(); p != null; p = pred(p)) {
            E item = p.item;
            if (item != null)
                return item;
        }
        return null;
    }

    /**
     * @throws NoSuchElementException {@inheritDoc}
     */
    public E getFirst() {
        return screenNullResult(peekFirst());
    }

    /**
     * @throws NoSuchElementException {@inheritDoc}
     */
    public E getLast() {
        return screenNullResult(peekLast());
    }

    public E pollFirst() {
        for (Node<E> p = first(); p != null; p = succ(p)) {
            E item = p.item;
            if (item != null && p.casItem(item, null)) {
                unlink(p);
                return item;
            }
        }
        return null;
    }

    public E pollLast() {
        for (Node<E> p = last(); p != null; p = pred(p)) {
            E item = p.item;
            if (item != null && p.casItem(item, null)) {
                unlink(p);
                return item;
            }
        }
        return null;
    }

    /**
     * @throws NoSuchElementException {@inheritDoc}
     */
    public E removeFirst() {
        return screenNullResult(pollFirst());
    }

    /**
     * @throws NoSuchElementException {@inheritDoc}
     */
    public E removeLast() {
        return screenNullResult(pollLast());
    }

    // *** Queue and stack methods ***

    /**
     * Inserts the specified element at the tail of this deque.
     * As the deque is unbounded, this method will never return {@code false}.
     *
     * @return {@code true} (as specified by {@link Queue#offer})
     * @throws NullPointerException if the specified element is null
     */
    public boolean offer(E e) {
        return offerLast(e);
    }

    /**
     * Inserts the specified element at the tail of this deque.
     * As the deque is unbounded, this method will never throw
     * {@link IllegalStateException} or return {@code false}.
     *
     * @return {@code true} (as specified by {@link Collection#add})
     * @throws NullPointerException if the specified element is null
     */
    public boolean add(E e) {
        return offerLast(e);
    }

    public E poll()           { return pollFirst(); }
    public E peek()           { return peekFirst(); }

    /**
     * @throws NoSuchElementException {@inheritDoc}
     */
    public E remove()         { return removeFirst(); }

    /**
     * @throws NoSuchElementException {@inheritDoc}
     */
    public E pop()            { return removeFirst(); }

    /**
     * @throws NoSuchElementException {@inheritDoc}
     */
    public E element()        { return getFirst(); }

    /**
     * @throws NullPointerException {@inheritDoc}
     */
    public void push(E e)     { addFirst(e); }

    /**
     * Removes the first element {@code e} such that
     * {@code o.equals(e)}, if such an element exists in this deque.
     * If the deque does not contain the element, it is unchanged.
     *
     * @param o element to be removed from this deque, if present
     * @return {@code true} if the deque contained the specified element
     * @throws NullPointerException if the specified element is null
     */
    public boolean removeFirstOccurrence(Object o) {
        checkNotNull(o);
        for (Node<E> p = first(); p != null; p = succ(p)) {
            E item = p.item;
            if (item != null && o.equals(item) && p.casItem(item, null)) {
                unlink(p);
                return true;
            }
        }
        return false;
    }

    /**
     * Removes the last element {@code e} such that
     * {@code o.equals(e)}, if such an element exists in this deque.
     * If the deque does not contain the element, it is unchanged.
     *
     * @param o element to be removed from this deque, if present
     * @return {@code true} if the deque contained the specified element
     * @throws NullPointerException if the specified element is null
     */
    public boolean removeLastOccurrence(Object o) {
        checkNotNull(o);
        for (Node<E> p = last(); p != null; p = pred(p)) {
            E item = p.item;
            if (item != null && o.equals(item) && p.casItem(item, null)) {
                unlink(p);
                return true;
            }
        }
        return false;
    }

    /**
     * Returns {@code true} if this deque contains at least one
     * element {@code e} such that {@code o.equals(e)}.
     *
     * @param o element whose presence in this deque is to be tested
     * @return {@code true} if this deque contains the specified element
     */
    public boolean contains(Object o) {
        if (o == null) return false;
        for (Node<E> p = first(); p != null; p = succ(p)) {
            E item = p.item;
            if (item != null && o.equals(item))
                return true;
        }
        return false;
    }

    /**
     * Returns {@code true} if this collection contains no elements.
     *
     * @return {@code true} if this collection contains no elements
     */
    public boolean isEmpty() {
        return peekFirst() == null;
    }

    /**
     * Returns the number of elements in this deque.  If this deque
     * contains more than {@code Integer.MAX_VALUE} elements, it
     * returns {@code Integer.MAX_VALUE}.
     *
     * <p>Beware that, unlike in most collections, this method is
     * <em>NOT</em> a constant-time operation. Because of the
     * asynchronous nature of these deques, determining the current
     * number of elements requires traversing them all to count them.
     * Additionally, it is possible for the size to change during
     * execution of this method, in which case the returned result
     * will be inaccurate. Thus, this method is typically not very
     * useful in concurrent applications.
     *
     * @return the number of elements in this deque
     */
    public int size() {
        int count = 0;
        for (Node<E> p = first(); p != null; p = succ(p))
            if (p.item != null)
                // Collection.size() spec says to max out
                if (++count == Integer.MAX_VALUE)
                    break;
        return count;
    }

    /**
     * Removes the first element {@code e} such that
     * {@code o.equals(e)}, if such an element exists in this deque.
     * If the deque does not contain the element, it is unchanged.
     *
     * @param o element to be removed from this deque, if present
     * @return {@code true} if the deque contained the specified element
     * @throws NullPointerException if the specified element is null
     */
    public boolean remove(Object o) {
        return removeFirstOccurrence(o);
    }

    /**
     * Appends all of the elements in the specified collection to the end of
     * this deque, in the order that they are returned by the specified
     * collection's iterator.  Attempts to {@code addAll} of a deque to
     * itself result in {@code IllegalArgumentException}.
     *
     * @param c the elements to be inserted into this deque
     * @return {@code true} if this deque changed as a result of the call
     * @throws NullPointerException if the specified collection or any
     *         of its elements are null
     * @throws IllegalArgumentException if the collection is this deque
     */
    public boolean addAll(Collection<? extends E> c) {
        if (c == this)
            // As historically specified in AbstractQueue#addAll
            throw new IllegalArgumentException();

        // Copy c into a private chain of Nodes
        Node<E> beginningOfTheEnd = null, last = null;
        for (E e : c) {
            checkNotNull(e);
            Node<E> newNode = new Node<E>(e);
            if (beginningOfTheEnd == null)
                beginningOfTheEnd = last = newNode;
            else {
                last.lazySetNext(newNode);
                newNode.lazySetPrev(last);
                last = newNode;
            }
        }
        if (beginningOfTheEnd == null)
            return false;

        // Atomically append the chain at the tail of this collection
        restartFromTail:
        for (;;)
            for (Node<E> t = tail, p = t, q;;) {
                if ((q = p.next) != null &&
                    (q = (p = q).next) != null)
                    // Check for tail updates every other hop.
                    // If p == q, we are sure to follow tail instead.
                    p = (t != (t = tail)) ? t : q;
                else if (p.prev == p) // NEXT_TERMINATOR
                    continue restartFromTail;
                else {
                    // p is last node
                    beginningOfTheEnd.lazySetPrev(p); // CAS piggyback
                    if (p.casNext(null, beginningOfTheEnd)) {
                        // Successful CAS is the linearization point
                        // for all elements to be added to this deque.
                        if (!casTail(t, last)) {
                            // Try a little harder to update tail,
                            // since we may be adding many elements.
                            t = tail;
                            if (last.next == null)
                                casTail(t, last);
                        }
                        return true;
                    }
                    // Lost CAS race to another thread; re-read next
                }
            }
    }

    /**
     * Removes all of the elements from this deque.
     */
    public void clear() {
        while (pollFirst() != null)
            ;
    }

    /**
     * Returns an array containing all of the elements in this deque, in
     * proper sequence (from first to last element).
     *
     * <p>The returned array will be "safe" in that no references to it are
     * maintained by this deque.  (In other words, this method must allocate
     * a new array).  The caller is thus free to modify the returned array.
     *
     * <p>This method acts as bridge between array-based and collection-based
     * APIs.
     *
     * @return an array containing all of the elements in this deque
     */
    public Object[] toArray() {
        return toArrayList().toArray();
    }

    /**
     * Returns an array containing all of the elements in this deque,
     * in proper sequence (from first to last element); the runtime
     * type of the returned array is that of the specified array.  If
     * the deque fits in the specified array, it is returned therein.
     * Otherwise, a new array is allocated with the runtime type of
     * the specified array and the size of this deque.
     *
     * <p>If this deque fits in the specified array with room to spare
     * (i.e., the array has more elements than this deque), the element in
     * the array immediately following the end of the deque is set to
     * {@code null}.
     *
     * <p>Like the {@link #toArray()} method, this method acts as
     * bridge between array-based and collection-based APIs.  Further,
     * this method allows precise control over the runtime type of the
     * output array, and may, under certain circumstances, be used to
     * save allocation costs.
     *
     * <p>Suppose {@code x} is a deque known to contain only strings.
     * The following code can be used to dump the deque into a newly
     * allocated array of {@code String}:
     *
     *  <pre> {@code String[] y = x.toArray(new String[0]);}</pre>
     *
     * Note that {@code toArray(new Object[0])} is identical in function to
     * {@code toArray()}.
     *
     * @param a the array into which the elements of the deque are to
     *          be stored, if it is big enough; otherwise, a new array of the
     *          same runtime type is allocated for this purpose
     * @return an array containing all of the elements in this deque
     * @throws ArrayStoreException if the runtime type of the specified array
     *         is not a supertype of the runtime type of every element in
     *         this deque
     * @throws NullPointerException if the specified array is null
     */
    public <T> T[] toArray(T[] a) {
        return toArrayList().toArray(a);
    }

    /**
     * Returns an iterator over the elements in this deque in proper sequence.
     * The elements will be returned in order from first (head) to last (tail).
     *
     * <p>The returned iterator is
     * <a href="package-summary.html#Weakly"><i>weakly consistent</i></a>.
     *
     * @return an iterator over the elements in this deque in proper sequence
     */
    public Iterator<E> iterator() {
        return new Itr();
    }

    /**
     * Returns an iterator over the elements in this deque in reverse
     * sequential order.  The elements will be returned in order from
     * last (tail) to first (head).
     *
     * <p>The returned iterator is
     * <a href="package-summary.html#Weakly"><i>weakly consistent</i></a>.
     *
     * @return an iterator over the elements in this deque in reverse order
     */
    public Iterator<E> descendingIterator() {
        return new DescendingItr();
    }

    private abstract class AbstractItr implements Iterator<E> {
        /**
         * Next node to return item for.
         */
        private Node<E> nextNode;

        /**
         * nextItem holds on to item fields because once we claim
         * that an element exists in hasNext(), we must return it in
         * the following next() call even if it was in the process of
         * being removed when hasNext() was called.
         */
        private E nextItem;

        /**
         * Node returned by most recent call to next. Needed by remove.
         * Reset to null if this element is deleted by a call to remove.
         */
        private Node<E> lastRet;

        abstract Node<E> startNode();
        abstract Node<E> nextNode(Node<E> p);

        AbstractItr() {
            advance();
        }

        /**
         * Sets nextNode and nextItem to next valid node, or to null
         * if no such.
         */
        private void advance() {
            lastRet = nextNode;

            Node<E> p = (nextNode == null) ? startNode() : nextNode(nextNode);
            for (;; p = nextNode(p)) {
                if (p == null) {
                    // p might be active end or TERMINATOR node; both are OK
                    nextNode = null;
                    nextItem = null;
                    break;
                }
                E item = p.item;
                if (item != null) {
                    nextNode = p;
                    nextItem = item;
                    break;
                }
            }
        }

        public boolean hasNext() {
            return nextItem != null;
        }

        public E next() {
            E item = nextItem;
            if (item == null) throw new NoSuchElementException();
            advance();
            return item;
        }

        public void remove() {
            Node<E> l = lastRet;
            if (l == null) throw new IllegalStateException();
            l.item = null;
            unlink(l);
            lastRet = null;
        }
    }

    /** Forward iterator */
    private class Itr extends AbstractItr {
        Node<E> startNode() { return first(); }
        Node<E> nextNode(Node<E> p) { return succ(p); }
    }

    /** Descending iterator */
    private class DescendingItr extends AbstractItr {
        Node<E> startNode() { return last(); }
        Node<E> nextNode(Node<E> p) { return pred(p); }
    }

    /** A customized variant of Spliterators.IteratorSpliterator */
    static final class CLDSpliterator<E> implements Spliterator<E> {
        static final int MAX_BATCH = 1 << 25;  // max batch array size;
        final ConcurrentLinkedDeque<E> queue;
        Node<E> current;    // current node; null until initialized
        int batch;          // batch size for splits
        boolean exhausted;  // true when no more nodes
        CLDSpliterator(ConcurrentLinkedDeque<E> queue) {
            this.queue = queue;
        }

        public Spliterator<E> trySplit() {
            Node<E> p;
            final ConcurrentLinkedDeque<E> q = this.queue;
            int b = batch;
            int n = (b <= 0) ? 1 : (b >= MAX_BATCH) ? MAX_BATCH : b + 1;
            if (!exhausted &&
                ((p = current) != null || (p = q.first()) != null)) {
                if (p.item == null && p == (p = p.next))
                    current = p = q.first();
                if (p != null && p.next != null) {
                    Object[] a = new Object[n];
                    int i = 0;
                    do {
                        if ((a[i] = p.item) != null)
                            ++i;
                        if (p == (p = p.next))
                            p = q.first();
                    } while (p != null && i < n);
                    if ((current = p) == null)
                        exhausted = true;
                    if (i > 0) {
                        batch = i;
                        return Spliterators.spliterator
                            (a, 0, i, Spliterator.ORDERED | Spliterator.NONNULL |
                             Spliterator.CONCURRENT);
                    }
                }
            }
            return null;
        }

        public void forEachRemaining(Consumer<? super E> action) {
            Node<E> p;
            if (action == null) throw new NullPointerException();
            final ConcurrentLinkedDeque<E> q = this.queue;
            if (!exhausted &&
                ((p = current) != null || (p = q.first()) != null)) {
                exhausted = true;
                do {
                    E e = p.item;
                    if (p == (p = p.next))
                        p = q.first();
                    if (e != null)
                        action.accept(e);
                } while (p != null);
            }
        }

        public boolean tryAdvance(Consumer<? super E> action) {
            Node<E> p;
            if (action == null) throw new NullPointerException();
            final ConcurrentLinkedDeque<E> q = this.queue;
            if (!exhausted &&
                ((p = current) != null || (p = q.first()) != null)) {
                E e;
                do {
                    e = p.item;
                    if (p == (p = p.next))
                        p = q.first();
                } while (e == null && p != null);
                if ((current = p) == null)
                    exhausted = true;
                if (e != null) {
                    action.accept(e);
                    return true;
                }
            }
            return false;
        }

        public long estimateSize() { return Long.MAX_VALUE; }

        public int characteristics() {
            return Spliterator.ORDERED | Spliterator.NONNULL |
                Spliterator.CONCURRENT;
        }
    }

    /**
     * Returns a {@link Spliterator} over the elements in this deque.
     *
     * <p>The returned spliterator is
     * <a href="package-summary.html#Weakly"><i>weakly consistent</i></a>.
     *
     * <p>The {@code Spliterator} reports {@link Spliterator#CONCURRENT},
     * {@link Spliterator#ORDERED}, and {@link Spliterator#NONNULL}.
     *
     * @implNote
     * The {@code Spliterator} implements {@code trySplit} to permit limited
     * parallelism.
     *
     * @return a {@code Spliterator} over the elements in this deque
     * @since 1.8
     */
    public Spliterator<E> spliterator() {
        return new CLDSpliterator<E>(this);
    }

    /**
     * Saves this deque to a stream (that is, serializes it).
     *
     * @param s the stream
     * @throws java.io.IOException if an I/O error occurs
     * @serialData All of the elements (each an {@code E}) in
     * the proper order, followed by a null
     */
    private void writeObject(java.io.ObjectOutputStream s)
        throws java.io.IOException {

        // Write out any hidden stuff
        s.defaultWriteObject();

        // Write out all elements in the proper order.
        for (Node<E> p = first(); p != null; p = succ(p)) {
            E item = p.item;
            if (item != null)
                s.writeObject(item);
        }

        // Use trailing null as sentinel
        s.writeObject(null);
    }

    /**
     * Reconstitutes this deque from a stream (that is, deserializes it).
     * @param s the stream
     * @throws ClassNotFoundException if the class of a serialized object
     *         could not be found
     * @throws java.io.IOException if an I/O error occurs
     */
    private void readObject(java.io.ObjectInputStream s)
        throws java.io.IOException, ClassNotFoundException {
        s.defaultReadObject();

        // Read in elements until trailing null sentinel found
        Node<E> h = null, t = null;
        Object item;
        while ((item = s.readObject()) != null) {
            @SuppressWarnings("unchecked")
            Node<E> newNode = new Node<E>((E) item);
            if (h == null)
                h = t = newNode;
            else {
                t.lazySetNext(newNode);
                newNode.lazySetPrev(t);
                t = newNode;
            }
        }
        initHeadTail(h, t);
    }

    private boolean casHead(Node<E> cmp, Node<E> val) {
        return UNSAFE.compareAndSwapObject(this, headOffset, cmp, val);
    }

    private boolean casTail(Node<E> cmp, Node<E> val) {
        return UNSAFE.compareAndSwapObject(this, tailOffset, cmp, val);
    }

    // Unsafe mechanics

    private static final sun.misc.Unsafe UNSAFE;
    private static final long headOffset;
    private static final long tailOffset;
    static {
        PREV_TERMINATOR = new Node<Object>();
        PREV_TERMINATOR.next = PREV_TERMINATOR;
        NEXT_TERMINATOR = new Node<Object>();
        NEXT_TERMINATOR.prev = NEXT_TERMINATOR;
        try {
            UNSAFE = sun.misc.Unsafe.getUnsafe();
            Class<?> k = ConcurrentLinkedDeque.class;
            headOffset = UNSAFE.objectFieldOffset
                (k.getDeclaredField("head"));
            tailOffset = UNSAFE.objectFieldOffset
                (k.getDeclaredField("tail"));
        } catch (Exception e) {
            throw new Error(e);
        }
    }
}<|MERGE_RESOLUTION|>--- conflicted
+++ resolved
@@ -363,13 +363,8 @@
                     (q = (p = q).prev) != null)/**head 的prev*1，prev*2不为null   这一部分的逻辑是判断head之前是否有节点，如果有则表示这个head不是头结点，去U型你找头结点用p表示，但是值寻找到prev*2 */
                     // Check for head updates every other hop.
                     // If p == q, we are sure to follow head instead.
-<<<<<<< HEAD
-                    p = (h != (h = head)) ? h : q;/**h！=head说明head变了，可能又插入了，也可能出队列了，所以用新的head*/
-                else if (p.next == p) /**p被删除*/// PREV_TERMINATOR
-=======
                     p = (h != (h = head)) ? h : q;/**如果此时其他线程插入了，更新head，为prev*2 ？？？为什么只判断到prev*2 */ //todo
                 else if (p.next == p) /** head->next=head */// PREV_TERMINATOR/
->>>>>>> db6ffb3f
                     continue restartFromHead;
                 else {/** head->next!=head 且head->prev==null*/
                     // p is first node
@@ -558,11 +553,7 @@
                 }
                 return;
             }
-<<<<<<< HEAD
             else if (p == q)/**first被删除或者first.item=null，即队列为空*/
-=======
-            else if (p == q)/**next->next=next*/
->>>>>>> db6ffb3f
                 return;
             else {/**q。next不等于null*/
                 o = p;
